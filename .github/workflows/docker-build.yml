name: Docker Build and Push

on:
  workflow_dispatch:
  push:
    branches:
      - main
    tags:
      - v*

permissions:
  contents: write
  packages: write
  id-token: write

env:
  REGISTRY: ghcr.io
  IMAGE_NAME: ${{ github.repository }}

jobs:
  build:
    runs-on: ubuntu-latest

    steps:
    - name: Checkout repository
      uses: actions/checkout@v5

    - name: Set up Docker Buildx
      uses: docker/setup-buildx-action@v3.11.1
   
    - name: Extract metadata (tags, labels) for Docker
      id: meta
      uses: docker/metadata-action@v5
      with:
        images: ${{ env.REGISTRY }}/${{ env.IMAGE_NAME }}
        tags: |
          # Tag with 'latest' only for main branch
<<<<<<< HEAD
          type=raw,value=latest,enable=${{ github.ref == 'refs/heads/main' }}
=======
          type=raw,value=latest,enable={{is_default_branch}}
>>>>>>> 559b99c6
          # Tag with version for version tags (v1.0.0, v1.0.0-rc1, etc)
          type=semver,pattern={{version}}
          type=semver,pattern={{major}}.{{minor}}
          type=semver,pattern={{major}}
          # Tag with branch name for branch builds (develop, feature-xyz, etc)
          type=ref,event=branch
          # Tag with PR number for pull request builds
          type=ref,event=pr
          # Tag with git short SHA for all builds
          type=sha,prefix={{branch}}-
        labels: |
          org.opencontainers.image.title=${{ env.IMAGE_NAME }}
          org.opencontainers.image.description="This is a Docker image for the ${{ env.IMAGE_NAME }} project"
          org.opencontainers.image.url=${{ github.repositoryUrl }}
          org.opencontainers.image.source=${{ github.repositoryUrl }}
          org.opencontainers.image.version=${{ github.sha }}
          org.opencontainers.image.created=${{ github.event.repository.updated_at }}
    
    - name: Login to GitHub Container Registry
      uses: docker/login-action@v3.6.0
      with:
        registry: ${{ env.REGISTRY }}
        username: ${{ github.actor }}
        password: ${{ secrets.GITHUB_TOKEN }}

    - name: Build and push Docker image
      uses: docker/build-push-action@v6.18.0
      with:
        context: .
        push: true
        tags: ${{ steps.meta.outputs.tags }}
        labels: ${{ steps.meta.outputs.labels }}<|MERGE_RESOLUTION|>--- conflicted
+++ resolved
@@ -35,11 +35,7 @@
         images: ${{ env.REGISTRY }}/${{ env.IMAGE_NAME }}
         tags: |
           # Tag with 'latest' only for main branch
-<<<<<<< HEAD
           type=raw,value=latest,enable=${{ github.ref == 'refs/heads/main' }}
-=======
-          type=raw,value=latest,enable={{is_default_branch}}
->>>>>>> 559b99c6
           # Tag with version for version tags (v1.0.0, v1.0.0-rc1, etc)
           type=semver,pattern={{version}}
           type=semver,pattern={{major}}.{{minor}}
@@ -71,4 +67,6 @@
         context: .
         push: true
         tags: ${{ steps.meta.outputs.tags }}
+        push: true
+        tags: ${{ steps.meta.outputs.tags }}
         labels: ${{ steps.meta.outputs.labels }}